--- conflicted
+++ resolved
@@ -87,18 +87,9 @@
 
   @impl NervesTime.RealTimeClock
   def set_time(state, now) do
-<<<<<<< HEAD
-    with {:ok, date_registers} <- Date.encode(now, state.century_0, state.century_1),
-         {:ok, status_registers} <- I2C.write_read(state.i2c, state.address, <<0x0F>>, 1),
-         {:ok, status_data} <- Status.decode(status_registers),
-         {:ok, status_registers} <- Status.encode(%{status_data | osc_stop_flag: 0}),
-         :ok <- I2C.write(state.i2c, state.address, [0x00, date_registers]),
-         :ok <- I2C.write(state.i2c, state.address, [0x0F, status_registers]) do
-=======
     with {:ok, status_data} <- get_status(state.i2c, state.address),
          :ok <- set(state.i2c, state.address, 0x0F, now, Date),
          :ok <- set_status(state.i2c, state.address, %{status_data | osc_stop_flag: 0}) do
->>>>>>> c9bf3471
       state
     else
       error ->
